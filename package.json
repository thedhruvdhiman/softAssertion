--- conflicted
+++ resolved
@@ -1,10 +1,6 @@
 {
   "name": "@_infinity/magic-assert",
-<<<<<<< HEAD
-  "version": "1.0.1",
-=======
   "version": "1.0.0",
->>>>>>> 9c348c9b
   "description": "soft assertions",
   "main": "dist/index.js",
   "type": "module",
